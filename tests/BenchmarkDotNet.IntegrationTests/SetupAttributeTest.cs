﻿using BenchmarkDotNet.Jobs;
using System;
using System.Threading;
using BenchmarkDotNet.Attributes;
using BenchmarkDotNet.Configs;
using BenchmarkDotNet.Loggers;
using BenchmarkDotNet.Running;
using Xunit;
using Xunit.Abstractions;

namespace BenchmarkDotNet.IntegrationTests
{
    public class SetupAttributeTest : BenchmarkTestExecutor
    {
<<<<<<< HEAD
        public SetupAttributeTest(ITestOutputHelper output) : base(output) { }

        [Fact]
        public void SetupAttributeMethodGetsCalled()
        {
            var logger = new OutputLogger(Output);
            var config = CreateSimpleConfig(logger);

            CanExecute<SetupAttributeBenchmarks>(config);
            Assert.Contains("// ### Setup called ###" + Environment.NewLine, logger.GetLog());
=======
        private const string SetupCalled = "// ### Setup called ###";
        private const string BenchmarkCalled = "// ### Benchmark called ###";

        [Fact]
        public void SetupMethodRunsTest()
        {
            var logger = new AccumulationLogger();
            var config = DefaultConfig.Instance.With(logger);
            BenchmarkTestExecutor.CanExecute<SetupAttributeTest>(config);

            string log = logger.GetLog();
            Assert.Contains(SetupCalled + Environment.NewLine, log);
            Assert.True(
                log.IndexOf(SetupCalled + Environment.NewLine) <
                log.IndexOf(BenchmarkCalled + Environment.NewLine));
>>>>>>> ae17a7f0
        }

        public class SetupAttributeBenchmarks
        {
<<<<<<< HEAD
            [Setup]
            public void Setup()
            {
                Console.WriteLine("// ### Setup called ###");
            }

            [Benchmark]
            public void Benchmark()
            {
                Console.WriteLine("// ### Benchmark called ###");
                Thread.Sleep(5);
            }
=======
            Console.WriteLine(SetupCalled);
        }

        [Benchmark]
        public void Benchmark()
        {
            Console.WriteLine(BenchmarkCalled);
            Thread.Sleep(5);
>>>>>>> ae17a7f0
        }
    }
}<|MERGE_RESOLUTION|>--- conflicted
+++ resolved
@@ -12,61 +12,39 @@
 {
     public class SetupAttributeTest : BenchmarkTestExecutor
     {
-<<<<<<< HEAD
+        private const string SetupCalled = "// ### Setup called ###";
+        private const string BenchmarkCalled = "// ### Benchmark called ###";
+
         public SetupAttributeTest(ITestOutputHelper output) : base(output) { }
 
         [Fact]
-        public void SetupAttributeMethodGetsCalled()
+        public void SetupMethodRunsTest()
         {
             var logger = new OutputLogger(Output);
             var config = CreateSimpleConfig(logger);
 
             CanExecute<SetupAttributeBenchmarks>(config);
-            Assert.Contains("// ### Setup called ###" + Environment.NewLine, logger.GetLog());
-=======
-        private const string SetupCalled = "// ### Setup called ###";
-        private const string BenchmarkCalled = "// ### Benchmark called ###";
-
-        [Fact]
-        public void SetupMethodRunsTest()
-        {
-            var logger = new AccumulationLogger();
-            var config = DefaultConfig.Instance.With(logger);
-            BenchmarkTestExecutor.CanExecute<SetupAttributeTest>(config);
 
             string log = logger.GetLog();
             Assert.Contains(SetupCalled + Environment.NewLine, log);
             Assert.True(
                 log.IndexOf(SetupCalled + Environment.NewLine) <
                 log.IndexOf(BenchmarkCalled + Environment.NewLine));
->>>>>>> ae17a7f0
         }
 
         public class SetupAttributeBenchmarks
         {
-<<<<<<< HEAD
             [Setup]
             public void Setup()
             {
-                Console.WriteLine("// ### Setup called ###");
+                Console.WriteLine(SetupCalled);
             }
 
             [Benchmark]
             public void Benchmark()
             {
-                Console.WriteLine("// ### Benchmark called ###");
-                Thread.Sleep(5);
+                Console.WriteLine(BenchmarkCalled);
             }
-=======
-            Console.WriteLine(SetupCalled);
-        }
-
-        [Benchmark]
-        public void Benchmark()
-        {
-            Console.WriteLine(BenchmarkCalled);
-            Thread.Sleep(5);
->>>>>>> ae17a7f0
         }
     }
 }