--- conflicted
+++ resolved
@@ -27,18 +27,6 @@
         {
             get
             {
-<<<<<<< HEAD
-                if (System.Diagnostics.Stopwatch.IsHighResolution)
-                {
-                    var threshold = 10 * FrequencyUnit.MHz.HertzAmount;
-                    if (Stopwatch.Frequency == threshold)
-                        return HardwareTimerKind.Unknown;
-                    return Stopwatch.Frequency >= 10 * FrequencyUnit.MHz.HertzAmount
-                        ? HardwareTimerKind.Hpet
-                        : HardwareTimerKind.Tsc;
-                }
-                return HardwareTimerKind.System;
-=======
                 var freqKHz = BestClock.Frequency / FrequencyUnit.KHz.HertzAmount;
                 if (14300 <= freqKHz && freqKHz <= 14400)
                     return HardwareTimerKind.Hpet;
@@ -51,7 +39,6 @@
                 if (freqKHz <= 4)
                     return HardwareTimerKind.System;
                 return HardwareTimerKind.Unknown;
->>>>>>> 02048d3e
             }
         }
     }
